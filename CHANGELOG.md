--- conflicted
+++ resolved
@@ -1,15 +1,13 @@
 # rollup changelog
 
-<<<<<<< HEAD
 ## 0.60.0
 *unreleased*
 * Enable for system format modules to be named ([#2028](https://github.com/rollup/rollup/pull/2028))
 * Display install size in readme ([#2196](https://github.com/rollup/rollup/pull/2196))
-=======
+
 ## 0.59.2
 *2018-05-21*
 * Fix reassignment tracking in for-in loops ([#2205](https://github.com/rollup/rollup/pull/2205))
->>>>>>> c464db81
 
 ## 0.59.1
 *2018-05-16*
