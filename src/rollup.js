--- conflicted
+++ resolved
@@ -15,14 +15,10 @@
 
 	return bundle.build().then( () => {
 		return {
-<<<<<<< HEAD
 			imports: bundle.externalModules.map( module => module.id ),
 			exports: keys( bundle.entryModule.exports ),
 
-			generate: options => bundle.generate( options ),
-=======
 			generate: options => bundle.render( options ),
->>>>>>> 7978ade7
 			write: options => {
 				if ( !options || !options.dest ) {
 					throw new Error( 'You must supply options.dest to bundle.write' );
