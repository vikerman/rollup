import { walk } from 'estree-walker';
import Scope from './Scope.js';

const blockDeclarations = {
	'const': true,
	'let': true
};

export default function attachScopes ( statement ) {
	let { node, scope } = statement;

	walk( node, {
		enter ( node, parent ) {
			// function foo () {...}
			// class Foo {...}
			if ( /(Function|Class)Declaration/.test( node.type ) ) {
				scope.addDeclaration( node, false, false );
			}

			// var foo = 1, bar = 2
			if ( node.type === 'VariableDeclaration' ) {
				const isBlockDeclaration = blockDeclarations[ node.kind ];
<<<<<<< HEAD

				node.declarations.forEach( declarator => {
					scope.addDeclaration( declarator, isBlockDeclaration, true );
				});
=======
				node.declarations.forEach( declaration => scope.addDeclaration( declaration, isBlockDeclaration, true ) );
>>>>>>> 9099c490
			}

			let newScope;

			// create new function scope
			if ( /Function/.test( node.type ) ) {
				newScope = new Scope({
					parent: scope,
					block: false,
					params: node.params
				});

				// named function expressions - the name is considered
				// part of the function's scope
				if ( node.type === 'FunctionExpression' && node.id ) {
					newScope.addDeclaration( node, false, false );
				}
			}

			// create new block scope
			if ( node.type === 'BlockStatement' && !/Function/.test( parent.type ) ) {
				newScope = new Scope({
					parent: scope,
					block: true
				});
			}

			// catch clause has its own block scope
			if ( node.type === 'CatchClause' ) {
				newScope = new Scope({
					parent: scope,
					params: [ node.param ],
					block: true
				});
			}

			if ( newScope ) {
				Object.defineProperty( node, '_scope', {
					value: newScope,
					configurable: true
				});

				scope = newScope;
			}
		},
		leave ( node ) {
			if ( node._scope ) {
				scope = scope.parent;
			}
		}
	});
}<|MERGE_RESOLUTION|>--- conflicted
+++ resolved
@@ -20,14 +20,10 @@
 			// var foo = 1, bar = 2
 			if ( node.type === 'VariableDeclaration' ) {
 				const isBlockDeclaration = blockDeclarations[ node.kind ];
-<<<<<<< HEAD
 
 				node.declarations.forEach( declarator => {
 					scope.addDeclaration( declarator, isBlockDeclaration, true );
 				});
-=======
-				node.declarations.forEach( declaration => scope.addDeclaration( declaration, isBlockDeclaration, true ) );
->>>>>>> 9099c490
 			}
 
 			let newScope;
